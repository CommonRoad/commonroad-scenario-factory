from pathlib import Path
from tempfile import TemporaryDirectory

from scenario_factory.globetrotter.region import load_regions_from_csv
from scenario_factory.pipeline import PipelineContext
from scenario_factory.pipeline_steps import (
    WriteScenarioToFileArguments,
    pipeline_add_metadata_to_scenario,
    pipeline_assign_tags_to_scenario,
    pipeline_simulate_scenario_with_ots,
    pipeline_write_scenario_to_file,
)
<<<<<<< HEAD
from scenario_factory.pipeline_steps.simulation import SimulateScenarioArguments
from scenario_factory.pipelines import create_globetrotter_pipeline, create_scenario_generation_pipeline
=======
from scenario_factory.pipelines import (
    create_globetrotter_pipeline,
    create_scenario_generation_pipeline,
)
>>>>>>> d30697ac
from scenario_factory.scenario_config import ScenarioFactoryConfig
from scenario_factory.simulation.config import SimulationConfig, SimulationMode
from scenario_factory.utils import configure_root_logger, select_osm_map_provider

configure_root_logger()

output_path = Path("/tmp/scenario_factory")
output_path.mkdir(exist_ok=True)
cities_file = Path("./files/cities_selected.csv")
input_maps_folder = Path("input_maps")
radius = 0.1
seed = 100

<<<<<<< HEAD
scenario_factory_config = ScenarioFactoryConfig(seed=seed, cr_scenario_time_steps=75)
simulation_config = SimulationConfig(mode=SimulationMode.DEMAND_TRAFFIC_GENERATION, simulation_steps=600)
=======
random.seed(seed)
np.random.seed(seed)


scenario_factory_config = ScenarioFactoryConfig(
    seed=seed, simulation_steps=600, cr_scenario_time_steps=75
)
>>>>>>> d30697ac

with TemporaryDirectory() as temp_dir:
    ctx = PipelineContext(Path(temp_dir), scenario_factory_config)

    map_provider = select_osm_map_provider(radius, input_maps_folder)

    base_pipeline = (
        create_globetrotter_pipeline(radius, map_provider)
        .map(pipeline_add_metadata_to_scenario)
        .map(pipeline_simulate_scenario_with_ots(SimulateScenarioArguments(config=simulation_config)))
    )

    scenario_generation_pipeline = create_scenario_generation_pipeline(
        scenario_factory_config.criterions, scenario_factory_config.filters
    )

    pipeline = (
        base_pipeline.chain(scenario_generation_pipeline)
        .map(pipeline_assign_tags_to_scenario)
        .map(pipeline_write_scenario_to_file(WriteScenarioToFileArguments(output_path)))
    )

    inputs = load_regions_from_csv(cities_file)
    result = pipeline.execute(inputs, ctx)
    result.print_cum_time_per_step()
    print(result.values)<|MERGE_RESOLUTION|>--- conflicted
+++ resolved
@@ -1,24 +1,23 @@
+import random
 from pathlib import Path
 from tempfile import TemporaryDirectory
+
+import numpy as np
 
 from scenario_factory.globetrotter.region import load_regions_from_csv
 from scenario_factory.pipeline import PipelineContext
 from scenario_factory.pipeline_steps import (
+    SimulateScenarioArguments,
     WriteScenarioToFileArguments,
     pipeline_add_metadata_to_scenario,
     pipeline_assign_tags_to_scenario,
     pipeline_simulate_scenario_with_ots,
     pipeline_write_scenario_to_file,
 )
-<<<<<<< HEAD
-from scenario_factory.pipeline_steps.simulation import SimulateScenarioArguments
-from scenario_factory.pipelines import create_globetrotter_pipeline, create_scenario_generation_pipeline
-=======
 from scenario_factory.pipelines import (
     create_globetrotter_pipeline,
     create_scenario_generation_pipeline,
 )
->>>>>>> d30697ac
 from scenario_factory.scenario_config import ScenarioFactoryConfig
 from scenario_factory.simulation.config import SimulationConfig, SimulationMode
 from scenario_factory.utils import configure_root_logger, select_osm_map_provider
@@ -32,18 +31,14 @@
 radius = 0.1
 seed = 100
 
-<<<<<<< HEAD
 scenario_factory_config = ScenarioFactoryConfig(seed=seed, cr_scenario_time_steps=75)
-simulation_config = SimulationConfig(mode=SimulationMode.DEMAND_TRAFFIC_GENERATION, simulation_steps=600)
-=======
+simulation_config = SimulationConfig(
+    mode=SimulationMode.DEMAND_TRAFFIC_GENERATION, simulation_steps=600
+)
+
 random.seed(seed)
 np.random.seed(seed)
 
-
-scenario_factory_config = ScenarioFactoryConfig(
-    seed=seed, simulation_steps=600, cr_scenario_time_steps=75
-)
->>>>>>> d30697ac
 
 with TemporaryDirectory() as temp_dir:
     ctx = PipelineContext(Path(temp_dir), scenario_factory_config)
@@ -53,7 +48,9 @@
     base_pipeline = (
         create_globetrotter_pipeline(radius, map_provider)
         .map(pipeline_add_metadata_to_scenario)
-        .map(pipeline_simulate_scenario_with_ots(SimulateScenarioArguments(config=simulation_config)))
+        .map(
+            pipeline_simulate_scenario_with_ots(SimulateScenarioArguments(config=simulation_config))
+        )
     )
 
     scenario_generation_pipeline = create_scenario_generation_pipeline(
