--- conflicted
+++ resolved
@@ -18,9 +18,6 @@
     get_scenario_length_in_time_steps,
 )
 
-<<<<<<< HEAD
-traffic_generation_mode = SumoTrafficGenerationMode.TRAJECTORIES
-=======
 # Uncomment one of the paragraphs and comment the other out
 # scenario_name = "C-DEU_MONAMerge-2_1_T-299"
 
@@ -32,7 +29,6 @@
 traffic_generation_mode = SumoTrafficGenerationMode.DEMAND
 
 
->>>>>>> 3df658a3
 warmup_required = traffic_generation_mode in [
     SumoTrafficGenerationMode.RANDOM,
     SumoTrafficGenerationMode.DEMAND,
