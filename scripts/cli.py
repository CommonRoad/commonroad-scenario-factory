import logging
import tempfile
from pathlib import Path
from typing import Optional

import click

from scenario_factory.globetrotter import Coordinates, RegionMetadata, load_regions_from_csv
from scenario_factory.pipeline import PipelineContext
from scenario_factory.pipeline_steps import (
    pipeline_add_metadata_to_scenario,
    pipeline_assign_tags_to_scenario,
    pipeline_simulate_scenario_with_ots,
    pipeline_write_scenario_to_file,
)
from scenario_factory.pipeline_steps.visualization_renderer import (
    RenderCommonRoadScenarioArgs,
    pipeline_render_commonroad_scenario,
)
from scenario_factory.pipelines import (
    create_globetrotter_pipeline,
    create_scenario_generation_pipeline,
    select_osm_map_provider,
)
from scenario_factory.scenario_config import ScenarioFactoryConfig
from scenario_factory.simulation import SimulationConfig, SimulationMode
from scenario_factory.utils import configure_root_logger


@click.command()
@click.option(
    "--cities",
    "-c",
    type=click.Path(exists=True, readable=True),
    default="./files/cities_selected.csv",
    help="CSV file containing the cities, for which the scenarios will be generated",
)
@click.option("--coords", default=None)
@click.option(
    "--output",
    "-o",
    type=click.Path(file_okay=False),
    default="./files/output",
    help="Directory where outputs will be written to",
)
@click.option(
    "--maps",
    "-m",
    type=click.Path(readable=True),
    default="./files/input_maps",
    help="Directory that will be used by osmium to extract OSM maps",
)
@click.option(
    "--radius",
    "-r",
    type=float,
    default=0.3,
    help="The radius in which intersections will be selected from each city",
)
@click.option("--seed", type=int, default=12345)
@click.option("--simulation-steps", type=int, default=1000)
def generate(
    cities: str,
    coords: Optional[str],
    output: str,
    maps: str,
    radius: float,
    seed: int,
    simulation_steps: int,
):
    output_path = Path(output)
    if not output_path.exists():
        output_path.mkdir(parents=True)
    root_logger = configure_root_logger(logging.WARNING)

    scenario_config = ScenarioFactoryConfig(
        seed=seed, cr_scenario_time_steps=200, source="Scenario Factory 2.0 - OTS"
    )
    map_provider = select_osm_map_provider(radius, Path(maps))
    simulation_config = SimulationConfig(
        mode=SimulationMode.RANDOM_TRAFFIC_GENERATION, simulation_steps=simulation_steps
    )

    base_pipeline = (
        create_globetrotter_pipeline(radius, map_provider)
        .map(pipeline_add_metadata_to_scenario)
        .map(pipeline_simulate_scenario_with_ots(simulation_config))
    )

    scenario_generation_pipeline = create_scenario_generation_pipeline(
        scenario_config.criterions, scenario_config.filters
    )
    render_args = RenderCommonRoadScenarioArgs(
        output_path=output_path,
        fps=5,  # Example FPS
        time_steps=25,  # Example time steps
    )

    pipeline = (
        base_pipeline.chain(scenario_generation_pipeline)
        .map(pipeline_assign_tags_to_scenario)
<<<<<<< HEAD
        .map(pipeline_write_scenario_to_file(output_path))
=======
        .map(pipeline_render_commonroad_scenario(render_args))
        .map(pipeline_write_scenario_to_file(WriteScenarioToFileArguments(output_path)))
>>>>>>> 8260c436
    )
    inputs = None
    if coords is not None:
        coordinates = Coordinates.from_str(coords)
        region = RegionMetadata.from_coordinates(coordinates)
        inputs = [region]
    else:
        inputs = list(load_regions_from_csv(Path(cities)))

    with tempfile.TemporaryDirectory(prefix="scenario_factory") as temp_dir:
        ctx = PipelineContext(Path(temp_dir), scenario_factory_config=scenario_config)
        result = pipeline.execute(inputs, ctx, num_processes=4)

    result.print_cum_time_per_step()
    root_logger.info(
        "Sucessfully generated %s scenarios in %ss",
        len(result.values),
        round(result.exec_time_ns / 1000000000, 2),
    )


@click.command()
@click.option(
    "--cities",
    type=click.Path(exists=True, readable=True),
    default="./files/cities_selected.csv",
    help="CSV file containing the cities, for which the scenarios will be generated",
)
@click.option("--coords", default=None)
@click.option(
    "--output",
    "-o",
    type=click.Path(file_okay=False),
    default="./files/output",
    help="Directory where outputs will be written to",
)
@click.option(
    "--maps",
    "-m",
    type=click.Path(readable=True),
    default="./files/input_maps",
    help="Directory that will be used by osmium to extract OSM maps",
)
@click.option(
    "--radius",
    "-r",
    type=float,
    default=0.3,
    help="The radius in which intersections will be selected from each city",
)
def globetrotter(cities, coords, output, maps, radius):
    output_path = Path(output)
    if not output_path.exists():
        output_path.mkdir(parents=True)

    root_logger = configure_root_logger(logging.WARNING)

    map_provider = select_osm_map_provider(radius, Path(maps))
    globetrotter_pipeline = create_globetrotter_pipeline(radius, map_provider)
    globetrotter_pipeline.map(pipeline_add_metadata_to_scenario)
    globetrotter_pipeline.map(pipeline_write_scenario_to_file(output_path))
    inputs = None
    if coords is not None:
        coordinates = Coordinates.from_str(coords)
        region = RegionMetadata.from_coordinates(coordinates)
        inputs = [region]
    else:
        inputs = list(load_regions_from_csv(Path(cities)))

    with tempfile.TemporaryDirectory(prefix="scenario_factory") as temp_dir:
        ctx = PipelineContext(Path(temp_dir))
        execution_result = globetrotter_pipeline.execute(inputs, ctx)

    root_logger.info(
        "Sucessfully extracted %s intersections in %ss",
        len(execution_result.values),
        round(execution_result.exec_time_ns / 1000000000, 2),
    )


if __name__ == "__main__":
    generate()<|MERGE_RESOLUTION|>--- conflicted
+++ resolved
@@ -10,12 +10,9 @@
 from scenario_factory.pipeline_steps import (
     pipeline_add_metadata_to_scenario,
     pipeline_assign_tags_to_scenario,
+    pipeline_render_commonroad_scenario,
     pipeline_simulate_scenario_with_ots,
     pipeline_write_scenario_to_file,
-)
-from scenario_factory.pipeline_steps.visualization_renderer import (
-    RenderCommonRoadScenarioArgs,
-    pipeline_render_commonroad_scenario,
 )
 from scenario_factory.pipelines import (
     create_globetrotter_pipeline,
@@ -90,21 +87,12 @@
     scenario_generation_pipeline = create_scenario_generation_pipeline(
         scenario_config.criterions, scenario_config.filters
     )
-    render_args = RenderCommonRoadScenarioArgs(
-        output_path=output_path,
-        fps=5,  # Example FPS
-        time_steps=25,  # Example time steps
-    )
 
     pipeline = (
         base_pipeline.chain(scenario_generation_pipeline)
         .map(pipeline_assign_tags_to_scenario)
-<<<<<<< HEAD
+        .map(pipeline_render_commonroad_scenario(output_path, fps=5, time_steps=25))
         .map(pipeline_write_scenario_to_file(output_path))
-=======
-        .map(pipeline_render_commonroad_scenario(render_args))
-        .map(pipeline_write_scenario_to_file(WriteScenarioToFileArguments(output_path)))
->>>>>>> 8260c436
     )
     inputs = None
     if coords is not None:
