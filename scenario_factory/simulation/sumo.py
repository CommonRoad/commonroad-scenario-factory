import copy
import logging
import os
import subprocess
import warnings
from pathlib import Path
from typing import Tuple

from commonroad.scenario.scenario import Scenario, Tag
from crdesigner.map_conversion.sumo_map.config import SumoConfig
from crdesigner.map_conversion.sumo_map.cr2sumo.converter import TLS, CR2SumoMapConverter
from crdesigner.map_conversion.sumo_map.errors import ScenarioException
from crdesigner.map_conversion.sumo_map.sumolib_net import sumo_net_from_xml
from crdesigner.map_conversion.sumo_map.util import update_edge_lengths
from sumocr.interface.sumo_simulation import SumoSimulation
from sumocr.scenario.scenario_wrapper import ScenarioWrapper

from scenario_factory.simulation.config import SimulationConfig, SimulationMode

_LOGGER = logging.getLogger(__name__)


def _fix_traffic_light_signal_offsets(traffic_light_signals: TLS) -> None:
    """
    Currently the TLS program will be offset by the maximum cycle offset of all traffic lights
    that are part of one TLS program. This does not realy make sense, because the offsets only apply to individual cycles and not to the whole TLS program.
    If the offsets are applied however, this means that the CommonRoad and SUMO scenario get out of sync, because the TLS program starts after the CommonRoad one.
    To keep the CommonRoad and SUMO scenario in sync, the offset is removed here.
    """
    for programs in traffic_light_signals.programs.values():
        for program in programs.values():
            program.offset = 0


# The CR2SumoMapConverter does not limit the output of SUMO netconvert.
# If we process many different scenarios, netconvert will spam unecessary warnings to the console.
# Therefore, a custom converter is used, which limits the output by capturing SUMO netconverts output on stderr and also applies some fixes so that the SUMO scenarios become usable.
class CustomCommonroad2SumoMapConverter(CR2SumoMapConverter):
    def __init__(self, scenario: Scenario, conf: SumoConfig) -> None:
        # Override the logging level, otherwise the converter will spam info logs (which should be debug logs...)
        conf.logging_level = "ERROR"
        super().__init__(scenario, conf)

    # Overrides the `write_intermediate_files` method of the parent class,
    # to apply important fix
    def write_intermediate_files(self, output_path: str) -> Tuple[str, ...]:
        _fix_traffic_light_signal_offsets(self.traffic_light_signals)
        return super().write_intermediate_files(output_path)

    # Overrides the `merge_intermediate_files` method of the parent class
    # Mostly the same as the method of the parent class, except that we capture the subprocess output.
    # Otherwise the netconvert output will be spammed to stdout.
    def merge_intermediate_files(
        self,
        output_path: str,
        cleanup: bool,
        nodes_path: str,
        edges_path: str,
        connections_path: str,
        traffic_path: str,
        type_path: str,
    ) -> bool:
        """
        Function that merges the edges and nodes files into one using netconvert
        :param output_path
        :param cleanup: deletes temporary input files after creating net file (only deactivate for debugging)
        :param connections_path:
        :param nodes_path:
        :param edges_path:
        :param traffic_path:
        :param type_path:
        :param output_path: the relative path of the output
        :return: bool: returns False if conversion fails
        """

        # The header of the xml files must be removed
        to_remove = ["options", "xml"]
        for path in [nodes_path, edges_path, connections_path, traffic_path]:
            # Removing header in file
            with open(path, "r") as file:
                lines = file.readlines()
            with open(path, "w") as file:
                for line in lines:
                    if not any(word in line for word in to_remove):
                        file.write(line)

        self._output_file = str(output_path)
        # Calling of Netconvert
        command = (
            f"{os.environ['SUMO_HOME']}/bin/netconvert "
            f" --no-turnarounds=true"
            f" --junctions.internal-link-detail=20"
            f" --geometry.avoid-overlap=true"
            f" --geometry.remove.keep-edges.explicit=true"
            f" --geometry.remove.min-length=0.0"
<<<<<<< HEAD
            f" --tls.crossing-min.time={50}"
            f" --tls.crossing-clearance.time={50}"
=======
            f" --tls.crossing-min.time={10}"
            f" --tls.crossing-clearance.time={10}"
>>>>>>> a7e1c940
            f" --offset.disable-normalization=true"
            f" --node-files={nodes_path}"
            f" --edge-files={edges_path}"
            f" --connection-files={connections_path}"
            f" --tllogic-files={traffic_path}"
            f" --type-files={type_path}"
            f" --output-file={output_path}"
            f" --seed={self.conf.random_seed_trip_generation}"
        )
        success = True
        try:
            # Capture stderr and include in output, so that we can analyze the warnings
            netconvert_output = subprocess.check_output(
                command.split(), timeout=5.0, stderr=subprocess.STDOUT
            )

            # All warnings produced by netconvert are considered debug messages,
            # because they are usuallay rather informative
            # and do not affect the functionality of the simulation
            for line in netconvert_output.decode().splitlines():
                if line.startswith("Warning"):
                    warning_message = line.lstrip("Warning: ")
                    _LOGGER.debug(
                        f"netconvert produced a warning while creating {self._output_file}: {warning_message}"
                    )

            update_edge_lengths(self._output_file)
            net = sumo_net_from_xml(self._output_file)
            self._update_junctions_from_net(net)

        except FileNotFoundError as e:
            if "netconvert" in e.filename:
                warnings.warn("Is netconvert installed and added to PATH?")
            success = False
        except ScenarioException:
            raise
        except Exception as e:
            self.logger.exception(e)
            success = False

        if cleanup and success:
            for path in [nodes_path, edges_path, connections_path, traffic_path]:
                os.remove(path)

        return success


def _get_new_sumo_config_for_scenario(
    scenario: Scenario, simulation_config: SimulationConfig, seed: int
) -> SumoConfig:
    if simulation_config.simulation_steps is None:
        raise ValueError(
            "Invalid simulation config for SUMO: option 'simulation_time_steps' must be set, but is 'None'!"
        )

    new_sumo_config = SumoConfig()

    new_sumo_config.random_seed = seed
    new_sumo_config.random_seed_trip_generation = seed
    new_sumo_config.simulation_steps = simulation_config.simulation_steps
    new_sumo_config.scenario_name = str(scenario.scenario_id)
    new_sumo_config.dt = scenario.dt
    # Disable highway mode so that intersections are not falsely identified as zipper junctions
    new_sumo_config.highway_mode = False

    return new_sumo_config


def _convert_commonroad_scenario_to_sumo_scenario(
    commonroad_scenario: Scenario, output_folder: Path, sumo_config: SumoConfig
) -> ScenarioWrapper:
    """
    Convert the lanelet network in :param:`commonroad_scenario` to a SUMO network. This will also generate the random traffic on the network.

    :param commonroad_scenario: Scenario with a lanelet network that should be converted
    :param output_folder: The folder in which the SUMO files will be created
    :param sumo_config: Configuration for the converter

    :returns: A wrapper that can be used in the SUMO simulation
    """
    new_scenario = copy.deepcopy(commonroad_scenario)
    cr2sumo = CustomCommonroad2SumoMapConverter(new_scenario, sumo_config)
    conversion_possible = cr2sumo.create_sumo_files(str(output_folder))

    if not conversion_possible:
        raise RuntimeError(
            f"Failed to convert CommonRoad scenario {commonroad_scenario.scenario_id} to SUMO"
        )

    scenario_wrapper = ScenarioWrapper()
    scenario_wrapper.sumo_cfg_file = str(cr2sumo.sumo_cfg_file)
    scenario_wrapper.initial_scenario = new_scenario
    return scenario_wrapper


def _execute_sumo_simulation(
    scenario_wrapper: ScenarioWrapper, sumo_config: SumoConfig
) -> Scenario:
    """
    Execute the concrete SUMO simulation.

    :param scenario_wrapper: A wrapper around the converted scenario.
    :param sumo_config: The configuration for the sumo simulation.

    :returns: A new scenario with the trajectories of the simulated obstacles.
    """
    sumo_sim = SumoSimulation()
    sumo_sim.initialize(sumo_config, scenario_wrapper)

    for _ in range(sumo_config.simulation_steps):
        sumo_sim.simulate_step()
    sumo_sim.simulate_step()

    sumo_sim.stop()

    scenario = sumo_sim.commonroad_scenarios_all_time_steps()
    scenario.scenario_id.obstacle_behavior = "T"
    scenario.scenario_id.prediction_id = 1
    return scenario


def _patch_scenario_metadata_after_simulation(simulated_scenario: Scenario) -> None:
    """
    Make sure the metadata of `scenario` is updated accordingly after the simulation:
    * Obstacle behavior is set to 'Trajectory'
    * The scenario has a prediction ID (required if obstacle behavior is set)
    * Set the 'simulated' tag
    """
    simulated_scenario.scenario_id.obstacle_behavior = "T"
    if simulated_scenario.scenario_id.configuration_id is None:
        simulated_scenario.scenario_id.configuration_id = 1

    if simulated_scenario.scenario_id.prediction_id is None:
        simulated_scenario.scenario_id.prediction_id = 1

    if simulated_scenario.tags is None:
        simulated_scenario.tags = set()

    simulated_scenario.tags.add(Tag.SIMULATED)


def simulate_commonroad_scenario_with_sumo(
    scenario: Scenario,
    simulation_config: SimulationConfig,
    working_directory: Path,
    seed: int,
) -> Scenario:
    """
    Simulate a CommonRoad scenario with the micrsocopic simulator SUMO. Currently, only random traffic generation is supported.

    :param scenario: The scenario with a lanelet network on which random traffic should be generated.
    :param simulation_config: The configuration for this simulation.
    :param working_directory: An empty directory that can be used to place SUMOs intermediate files there.
    :param seed: The random seed, used for the random traffic generation.

    :returns: A new scenario with the simulated trajectories.

    :raises ValueError: If the selected simulation mode is not supported.
    """
    if simulation_config.mode != SimulationMode.RANDOM_TRAFFIC_GENERATION:
        raise ValueError(
            f"Unsupported simulation mode {simulation_config.mode} for SUMO! Currently only {SimulationMode.RANDOM_TRAFFIC_GENERATION} is supported."
        )

    sumo_config = _get_new_sumo_config_for_scenario(scenario, simulation_config, seed)

    scenario_wrapper = _convert_commonroad_scenario_to_sumo_scenario(
        scenario, working_directory, sumo_config
    )
    new_scenario = _execute_sumo_simulation(scenario_wrapper, sumo_config)

    _patch_scenario_metadata_after_simulation(new_scenario)

    return new_scenario<|MERGE_RESOLUTION|>--- conflicted
+++ resolved
@@ -93,13 +93,8 @@
             f" --geometry.avoid-overlap=true"
             f" --geometry.remove.keep-edges.explicit=true"
             f" --geometry.remove.min-length=0.0"
-<<<<<<< HEAD
-            f" --tls.crossing-min.time={50}"
-            f" --tls.crossing-clearance.time={50}"
-=======
             f" --tls.crossing-min.time={10}"
             f" --tls.crossing-clearance.time={10}"
->>>>>>> a7e1c940
             f" --offset.disable-normalization=true"
             f" --node-files={nodes_path}"
             f" --edge-files={edges_path}"
