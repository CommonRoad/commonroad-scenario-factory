__all__ = [
    "WriteScenarioToFileArguments",
    "pipeline_write_scenario_to_file",
    "pipeline_assign_tags_to_scenario",
    "pipeline_add_metadata_to_scenario",
    "pipeline_remove_colliding_dynamic_obstacles",
]

import logging
from dataclasses import dataclass
from pathlib import Path

from commonroad.common.file_writer import CommonRoadFileWriter, OverwriteExistingFile
from commonroad.common.solution import CommonRoadSolutionWriter, Solution
from commonroad.planning.planning_problem import PlanningProblemSet
from commonroad.scenario.obstacle import DynamicObstacle

from scenario_factory.pipeline import (
    PipelineContext,
    PipelineStepArguments,
    pipeline_map,
    pipeline_map_with_args,
)
from scenario_factory.scenario_container import (
    ScenarioContainer,
)
from scenario_factory.scenario_generation import delete_colliding_obstacles_from_scenario
from scenario_factory.tags import (
    find_applicable_tags_for_planning_problem_set,
    find_applicable_tags_for_scenario,
)
<<<<<<< HEAD
from scenario_factory.utils import (
    copy_scenario,
    create_dynamic_obstacle_from_planning_problem_solution,
    create_planning_problem_solution_for_ego_vehicle,
)
=======
from scenario_factory.utils import calculate_driven_distance_of_dynamic_obstacle
>>>>>>> 1dfad8aa

_LOGGER = logging.getLogger(__name__)


@dataclass
class WriteScenarioToFileArguments(PipelineStepArguments):
    """Arguments for the step `pipeline_write_scenario_to_file` to specify the output folder."""

    output_folder: Path


@pipeline_map_with_args()
def pipeline_write_scenario_to_file(
    args: WriteScenarioToFileArguments,
    ctx: PipelineContext,
    scenario_container: ScenarioContainer,
) -> ScenarioContainer:
    """
    Write a CommonRoad scenario to a file in the `args.output_folder`. If the `scenario_container` also holds a planning problem set or a planning problem solution, they will also be written to disk.
    """
    optional_planning_problem_set = scenario_container.get_attachment(PlanningProblemSet)
    planning_problem_set = (
        optional_planning_problem_set
        if optional_planning_problem_set is not None
        else PlanningProblemSet(None)
    )
    commonroad_scenario = scenario_container.scenario
    # Metadata must be set on the scenario, otherwise we refuse to write
    if commonroad_scenario.author is None:
        raise ValueError(
            f"Cannot write scenario '{commonroad_scenario.scenario_id}' to file, because metadata is missing: Author of scenario is not set"
        )
    if commonroad_scenario.affiliation is None:
        raise ValueError(
            f"Cannot write scenario '{commonroad_scenario.scenario_id}' to file, because metadata is missing: Affiliation for author of scenario is not set"
        )
    if commonroad_scenario.source is None:
        raise ValueError(
            f"Cannot write scenario '{commonroad_scenario.scenario_id}' to file, because metadata is missing: source of scenario is not set"
        )
    tags = set() if commonroad_scenario.tags is None else commonroad_scenario.tags

    scenario_file_path = args.output_folder.joinpath(f"{commonroad_scenario.scenario_id}.cr.xml")
    CommonRoadFileWriter(commonroad_scenario, planning_problem_set, tags=tags).write_to_file(
        str(scenario_file_path), overwrite_existing_file=OverwriteExistingFile.ALWAYS
    )

    solution = scenario_container.get_attachment(Solution)
    if solution is not None:
        solution_file_name = f"{solution.scenario_id}.solution.xml"
        CommonRoadSolutionWriter(solution).write_to_file(
            str(args.output_folder), filename=solution_file_name, overwrite=True
        )

    return scenario_container


@pipeline_map()
def pipeline_assign_tags_to_scenario(
    ctx: PipelineContext, scenario_container: ScenarioContainer
) -> ScenarioContainer:
    """
    Find applicable tags for the scenario. Preserves existing tags and guarantees that the tags attribute of the scenario is set.

    :param ctx: The pipeline execution context.
    :param scenario_container: The scenario for which tags will be selected. If the container, also has a planning problem set attached, tags for the planning problems will also be assigned.

    :returns: The updated scenario container.
    """
    commonroad_scenario = scenario_container.scenario
    if commonroad_scenario.tags is None:
        commonroad_scenario.tags = set()

    scenario_tags = find_applicable_tags_for_scenario(commonroad_scenario)
    commonroad_scenario.tags.update(scenario_tags)

    planning_problem_set = scenario_container.get_attachment(PlanningProblemSet)
    if planning_problem_set is not None:
        planning_problem_tags = find_applicable_tags_for_planning_problem_set(
            commonroad_scenario, planning_problem_set
        )
        commonroad_scenario.tags.update(planning_problem_tags)

    return scenario_container


@pipeline_map()
def pipeline_add_metadata_to_scenario(
    ctx: PipelineContext, scenario_container: ScenarioContainer
) -> ScenarioContainer:
    """
    Populate the metadata of the scenario with the values in the scenario factory config that is attached to the pipeline context. Will override existing metadata, except tags.
    """
    scenario_factory_config = ctx.get_scenario_factory_config()

    commonroad_scenario = scenario_container.scenario

    commonroad_scenario.author = scenario_factory_config.author
    commonroad_scenario.affiliation = scenario_factory_config.affiliation
    commonroad_scenario.source = scenario_factory_config.source

    if not isinstance(commonroad_scenario.tags, set):
        commonroad_scenario.tags = set()

    commonroad_scenario.tags.update(scenario_factory_config.tags)

    return scenario_container


@pipeline_map()
def pipeline_remove_colliding_dynamic_obstacles(
    ctx: PipelineContext, scenario_container: ScenarioContainer
) -> ScenarioContainer:
    """
    Remove all dynamic obstacles that are part of a collision from the scenario in :param:`scenario_container`
    """
    commonroad_scenario = scenario_container.scenario
    deleted_obstacles = delete_colliding_obstacles_from_scenario(commonroad_scenario, all=True)
    if len(deleted_obstacles) > 0:
        _LOGGER.debug(
            "Removed %s obstacles from scenario %s because they are involved in a collision with another dynamic obstacle",
            len(deleted_obstacles),
            commonroad_scenario.scenario_id,
        )
    return scenario_container


@pipeline_map()
<<<<<<< HEAD
def pipeline_insert_ego_vehicle_solutions_into_scenario(
    ctx: PipelineContext, scenario_container: ScenarioContainer
) -> ScenarioContainer:
    """
    Insert the ego vehicles from a solution into the scenario as new dynamic obstacles.

    Counterpart of `pipeline_extract_ego_vehicle_from_scenario`.

    :param scenario_container: A scenario container with a planning problem set and solution attachment.
    :returns: A copy of the scenario in a new scenario container, with the ego vehicle from the solution as dynamic obstacle in the scenario.
    """
    planning_problem_set = scenario_container.get_attachment(PlanningProblemSet)
    if planning_problem_set is None:
        raise ValueError(
            "Cannot insert ego vehicle trajectory into scenario: scenario container does not contain a planning problem set, but is required!"
        )

    solution = scenario_container.get_attachment(Solution)
    if solution is None:
        raise ValueError(
            "Cannot insert ego vehicle trajectory into scenario: scenario container does not contain a solution, but is required!"
        )

    new_scenario = copy_scenario(
        scenario_container.scenario,
    )
    for planning_problem_solution in solution.planning_problem_solutions:
        dynamic_obstacle = create_dynamic_obstacle_from_planning_problem_solution(
            planning_problem_solution
        )

        planning_problem_id = planning_problem_solution.planning_problem_id
        if planning_problem_id not in planning_problem_set.planning_problem_dict:
            planning_problem_ids = [
                str(planning_problem_id)
                for planning_problem_id in planning_problem_set.planning_problem_dict
            ]
            raise RuntimeError(
                f"Mismatch between planning problem set and solution: planning problem {planning_problem_id} is not part of the planning problem set. Available planning problems are '{','.join(planning_problem_ids)}'."
            )

        new_scenario.add_objects(dynamic_obstacle)

    return scenario_container.new_with_attachments(
        new_scenario,
    )


@pipeline_map()
def pipeline_extract_ego_vehicle_solutions_from_scenario(
    ctx: PipelineContext, scenario_container: ScenarioContainer
) -> ScenarioContainer:
    """
    Extract the ego vehicles from a solution from the scenario as new solutions.

    Counterpart of `pipeline_insert_ego_vehicle_from_scenario`.

    :param scenario_container: A scenario container with a planning problem set.
    :returns: A copy of the scenario in a new scenario container, with the ego vehicle from the solution as dynamic obstacle in the scenario.
    """
    planning_problem_set = scenario_container.get_attachment(PlanningProblemSet)
    if planning_problem_set is None:
        raise ValueError(
            "Cannot extract ego vehicle from scenario: scenario container does not contain a planning problem set, but is required!"
        )

    new_scenario = copy_scenario(
        scenario_container.scenario,
    )
    planning_problem_solutions = []
    for planning_problem in planning_problem_set.planning_problem_dict.values():
        # The dynamic obstacles always must have the same ID as the planning problem.
        obstacle = new_scenario.obstacle_by_id(planning_problem.planning_problem_id)
        if obstacle is None:
            raise RuntimeError(
                f"Cannot extract dynamic obstacle for planning problem {planning_problem.planning_problem_id} from scenario {scenario_container.scenario.scenario_id}: No dynamic obstacle with id {planning_problem.planning_problem_id} found!"
            )

        if not isinstance(obstacle, DynamicObstacle):
            raise RuntimeError(
                f"Cannot extract dynamic obstacle for planning problem {planning_problem.planning_problem_id} from scenario {scenario_container.scenario.scenario_id}: Obstacle with id {planning_problem.planning_problem_id} is not a dynamic obstacle but {type(obstacle)}."
            )

        planning_problem_solution = create_planning_problem_solution_for_ego_vehicle(
            obstacle, planning_problem
        )
        planning_problem_solutions.append(planning_problem_solution)
        new_scenario.remove_obstacle(obstacle)

    solution = Solution(scenario_container.scenario.scenario_id, planning_problem_solutions)

    return scenario_container.new_with_attachments(
        new_scenario, solution=solution, planning_problem_set=planning_problem_set
    )
=======
def pipeline_remove_parked_dynamic_obstacles(
    ctx: PipelineContext, scenario_container: ScenarioContainer
) -> ScenarioContainer:
    """
    Remove all dynamic obstacles from the scenario that are parked.
    A dynamic obstacle is identified as 'parked', if it travels less than 0.1 meters during the whole scenario.

    :param ctx: The pipeline context.
    :param scenario_container: The scenario container from which the parked dynamic obstacles will be removed. Will be modified in place.
    """
    commonroad_scenario = scenario_container.scenario

    num_removed = 0
    for dynamic_obstacle in commonroad_scenario.dynamic_obstacles:
        distance_driven = calculate_driven_distance_of_dynamic_obstacle(dynamic_obstacle)
        if distance_driven < 0.1:
            commonroad_scenario.remove_obstacle(dynamic_obstacle)
            num_removed += 1

    _LOGGER.debug(
        "Removed %s parked dynamic obstacles from scenario %s",
        num_removed,
        commonroad_scenario.scenario_id,
    )

    return scenario_container
>>>>>>> 1dfad8aa
<|MERGE_RESOLUTION|>--- conflicted
+++ resolved
@@ -29,15 +29,12 @@
     find_applicable_tags_for_planning_problem_set,
     find_applicable_tags_for_scenario,
 )
-<<<<<<< HEAD
 from scenario_factory.utils import (
+    calculate_driven_distance_of_dynamic_obstacle,
     copy_scenario,
     create_dynamic_obstacle_from_planning_problem_solution,
     create_planning_problem_solution_for_ego_vehicle,
 )
-=======
-from scenario_factory.utils import calculate_driven_distance_of_dynamic_obstacle
->>>>>>> 1dfad8aa
 
 _LOGGER = logging.getLogger(__name__)
 
@@ -166,7 +163,6 @@
 
 
 @pipeline_map()
-<<<<<<< HEAD
 def pipeline_insert_ego_vehicle_solutions_into_scenario(
     ctx: PipelineContext, scenario_container: ScenarioContainer
 ) -> ScenarioContainer:
@@ -261,7 +257,9 @@
     return scenario_container.new_with_attachments(
         new_scenario, solution=solution, planning_problem_set=planning_problem_set
     )
-=======
+
+
+@pipeline_map()
 def pipeline_remove_parked_dynamic_obstacles(
     ctx: PipelineContext, scenario_container: ScenarioContainer
 ) -> ScenarioContainer:
@@ -287,5 +285,4 @@
         commonroad_scenario.scenario_id,
     )
 
-    return scenario_container
->>>>>>> 1dfad8aa
+    return scenario_container