__all__ = [
    "pipeline_flatten",
    "WriteScenarioToFileArguments",
    "pipeline_write_scenario_to_file",
]

from dataclasses import dataclass
from pathlib import Path
from typing import Iterable, Optional, TypeVar

from commonroad.common.file_writer import CommonRoadFileWriter, OverwriteExistingFile
from commonroad.scenario.scenario import Scenario

from commonroad.scenario.scenario import Scenario

from scenario_factory.pipeline import PipelineContext, PipelineStepArguments, pipeline_map, pipeline_map_with_args
from scenario_factory.scenario_types import EgoScenarioWithPlanningProblemSet

_T = TypeVar("_T")


def pipeline_flatten(ctx: PipelineContext, xss: Iterable[Iterable[_T]]) -> Iterable[_T]:
    """
    If xss is a nested iterable, it is flattend by one level. Otherwise the iterable is preserved.
    """
    for xs in xss:
        if not isinstance(xs, Iterable):
            yield xs
        else:
            yield from xs


@dataclass
class WriteScenarioToFileArguments(PipelineStepArguments):
    output_folder: Path


@pipeline_map_with_args
def pipeline_write_scenario_to_file(
    args: WriteScenarioToFileArguments, ctx: PipelineContext, scenario: EgoScenarioWithPlanningProblemSet
<<<<<<< HEAD
) -> Path:
    return scenario.write(args.output_folder)


@pipeline_map
def pipeline_add_metadata_to_scenario(ctx: PipelineContext, scenario: Scenario) -> Scenario:
    """
    Populate the metadata of the scenario with the values in the scenario factory config that is attached to the pipeline context.
    """
    scenario_factory_config = ctx.get_scenario_config()

    scenario.author = scenario_factory_config.author
    scenario.affiliation = scenario_factory_config.affiliation
    scenario.source = scenario_factory_config.source

    return scenario


__all__ = [
    "pipeline_flatten",
    "WriteScenarioToFileArguments",
    "pipeline_write_scenario_to_file",
]
=======
) -> Optional[Path]:
    if isinstance(scenario, EgoScenarioWithPlanningProblemSet):
        return scenario.write(args.output_folder)
    elif isinstance(scenario, Scenario):
        file_path = args.output_folder.joinpath(f"{scenario.scenario_id}.cr.xml")
        CommonRoadFileWriter(
            scenario, None, author="test", affiliation="test", source="test", tags=set()
        ).write_scenario_to_file(str(file_path), overwrite_existing_file=OverwriteExistingFile.ALWAYS)
        return file_path
>>>>>>> 49b53e90
<|MERGE_RESOLUTION|>--- conflicted
+++ resolved
@@ -2,15 +2,14 @@
     "pipeline_flatten",
     "WriteScenarioToFileArguments",
     "pipeline_write_scenario_to_file",
+    "pipeline_add_metadata_to_scenario",
 ]
 
 from dataclasses import dataclass
 from pathlib import Path
-from typing import Iterable, Optional, TypeVar
+from typing import Iterable, Optional, TypeVar, Union
 
 from commonroad.common.file_writer import CommonRoadFileWriter, OverwriteExistingFile
-from commonroad.scenario.scenario import Scenario
-
 from commonroad.scenario.scenario import Scenario
 
 from scenario_factory.pipeline import PipelineContext, PipelineStepArguments, pipeline_map, pipeline_map_with_args
@@ -37,10 +36,19 @@
 
 @pipeline_map_with_args
 def pipeline_write_scenario_to_file(
-    args: WriteScenarioToFileArguments, ctx: PipelineContext, scenario: EgoScenarioWithPlanningProblemSet
-<<<<<<< HEAD
-) -> Path:
-    return scenario.write(args.output_folder)
+    args: WriteScenarioToFileArguments,
+    ctx: PipelineContext,
+    scenario: Union[EgoScenarioWithPlanningProblemSet, Scenario],
+) -> Optional[Path]:
+    if isinstance(scenario, EgoScenarioWithPlanningProblemSet):
+        return scenario.write(args.output_folder)
+    elif isinstance(scenario, Scenario):
+        file_path = args.output_folder.joinpath(f"{scenario.scenario_id}.cr.xml")
+        CommonRoadFileWriter(
+            scenario, None, author="test", affiliation="test", source="test", tags=set()
+        ).write_scenario_to_file(str(file_path), overwrite_existing_file=OverwriteExistingFile.ALWAYS)
+        return file_path
+    return None
 
 
 @pipeline_map
@@ -54,22 +62,4 @@
     scenario.affiliation = scenario_factory_config.affiliation
     scenario.source = scenario_factory_config.source
 
-    return scenario
-
-
-__all__ = [
-    "pipeline_flatten",
-    "WriteScenarioToFileArguments",
-    "pipeline_write_scenario_to_file",
-]
-=======
-) -> Optional[Path]:
-    if isinstance(scenario, EgoScenarioWithPlanningProblemSet):
-        return scenario.write(args.output_folder)
-    elif isinstance(scenario, Scenario):
-        file_path = args.output_folder.joinpath(f"{scenario.scenario_id}.cr.xml")
-        CommonRoadFileWriter(
-            scenario, None, author="test", affiliation="test", source="test", tags=set()
-        ).write_scenario_to_file(str(file_path), overwrite_existing_file=OverwriteExistingFile.ALWAYS)
-        return file_path
->>>>>>> 49b53e90
+    return scenario