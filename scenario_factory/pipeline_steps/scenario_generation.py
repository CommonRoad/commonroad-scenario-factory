__all__ = [
    "FindEgoVehicleManeuversArguments",
    "pipeline_find_ego_vehicle_maneuvers",
    "pipeline_filter_ego_vehicle_maneuver",
    "pipeline_select_one_maneuver_per_ego_vehicle",
    "pipeline_generate_scenario_for_ego_vehicle_maneuver",
]

import logging
from collections import defaultdict
from dataclasses import dataclass
from typing import Iterable, List, Sequence

from scenario_factory.ego_vehicle_selection.criterions import EgoVehicleSelectionCriterion
from scenario_factory.ego_vehicle_selection.filters import EgoVehicleManeuverFilter
from scenario_factory.ego_vehicle_selection.selection import (
    find_ego_vehicle_maneuvers_in_scenario,
    select_one_maneuver_per_ego_vehicle,
)
from scenario_factory.pipeline import (
    PipelineContext,
    PipelineStepArguments,
    pipeline_filter,
    pipeline_fold,
    pipeline_map,
    pipeline_map_with_args,
)
from scenario_factory.scenario_generation import (
    generate_scenario_with_planning_problem_set_and_solution_for_ego_vehicle_maneuver,
)
from scenario_factory.scenario_types import (
    ScenarioContainer,
    ScenarioWithEgoVehicleManeuver,
    ScenarioWithSolution,
<<<<<<< HEAD
    is_scenario_with_ego_vehicle_maneuver,
=======
)
from scenario_factory.sumo import (
    convert_commonroad_scenario_to_sumo_scenario,
    simulate_commonroad_scenario,
>>>>>>> d30697ac
)

_LOGGER = logging.getLogger(__name__)


@dataclass
class FindEgoVehicleManeuversArguments(PipelineStepArguments):
    """Arguments for `pipeline_find_ego_vehicle_maneuvers`"""

    criterions: Iterable[EgoVehicleSelectionCriterion]


@pipeline_map_with_args()
def pipeline_find_ego_vehicle_maneuvers(
    args: FindEgoVehicleManeuversArguments,
    ctx: PipelineContext,
    scenario_container: ScenarioContainer,
) -> List[ScenarioWithEgoVehicleManeuver]:
    """
    Find vehicles in the scenario that perform a maneuver that could qualify them as an ego vehicle.

    :param args: `FindEgoVehicleManeuversArguments` that specify the criterions according to which maneuvers will be determined
    :param ctx: The context for this pipeline execution
    :param scenario_container: The scenario in which maneuvers should be detected. Will not be modified.
    """
    ego_vehicle_maneuvers = find_ego_vehicle_maneuvers_in_scenario(
        scenario_container.scenario, args.criterions
    )
    _LOGGER.debug(
        "Identified %s maneuvers in scenario %s that could qualify for an ego vehicle",
        len(ego_vehicle_maneuvers),
        scenario_container.scenario.scenario_id,
    )
    return [
        ScenarioWithEgoVehicleManeuver(scenario_container.scenario, ego_vehicle_maneuver)
        for ego_vehicle_maneuver in ego_vehicle_maneuvers
    ]


@pipeline_filter()
def pipeline_filter_ego_vehicle_maneuver(
    filter: EgoVehicleManeuverFilter,
    ctx: PipelineContext,
    scenario_container: ScenarioWithEgoVehicleManeuver,
) -> bool:
    """
    Only include ego vehicle maneuvers that match the given filter predicate.
    Usually applied after `pipeline_find_ego_vehicle_maneuvers`, to filter maneuvers out, from which no interesting new scenario can be derived.

    Usage:

        pipeline.filter(pipeline_filter_ego_vehicle_maneuver(LongEnoughManeuverFilter()))

    :param filter: The filter predicate that should be applied. Must be supplied
    :param ctx: The context for this pipeline execution.
    :param scenario_container: Scenario with an ego vehicle maneuver. Will not be modified.

    :return: Whether the filter predicate matched.
    """
    if not is_scenario_with_ego_vehicle_maneuver(scenario_container):
        raise ValueError(
            f"Pipelinen step `pipeline_filter_ego_vehicle_maneuver` requires a scenario with an ego vehicle, but got {type(scenario_container)}"
        )
    scenario_factory_config = ctx.get_scenario_factory_config()
    return filter.matches(
        scenario_container.scenario,
        scenario_factory_config.cr_scenario_time_steps,
        scenario_container.ego_vehicle_maneuver,
    )


@pipeline_fold()
def pipeline_select_one_maneuver_per_ego_vehicle(
    ctx: PipelineContext, scenario_containers: Sequence[ScenarioWithEgoVehicleManeuver]
) -> Sequence[ScenarioWithEgoVehicleManeuver]:
    """

    :param ctx: The context for this pipeline execution
    :param scenario_containers:
    """
    scenario_factory_config = ctx.get_scenario_factory_config()

    ego_vehicle_maneuvers_sorted_by_scenario_id = defaultdict(list)
    scenario_id_map = dict()
    for scenario_container in scenario_containers:
        ego_vehicle_maneuvers_sorted_by_scenario_id[scenario_container.scenario.scenario_id].append(
            scenario_container.ego_vehicle_maneuver
        )
        scenario_id_map[scenario_container.scenario.scenario_id] = scenario_container.scenario

    results = []
    for (
        scenario_id,
        ego_vehicle_maneuvers,
    ) in ego_vehicle_maneuvers_sorted_by_scenario_id.items():
        commonroad_scenario = scenario_id_map[scenario_id]
        maneuvers = select_one_maneuver_per_ego_vehicle(
            commonroad_scenario,
            ego_vehicle_maneuvers,
            scenario_factory_config.sensor_range,
        )
        for maneuver in maneuvers:
            results.append(ScenarioWithEgoVehicleManeuver(commonroad_scenario, maneuver))

    return results


@pipeline_map()
def pipeline_generate_scenario_for_ego_vehicle_maneuver(
    ctx: PipelineContext, scenario_container: ScenarioWithEgoVehicleManeuver
) -> ScenarioWithSolution:
    scenario_config = ctx.get_scenario_factory_config()

    (
        scenario,
        planning_problem_set,
        planning_problem_solution,
    ) = generate_scenario_with_planning_problem_set_and_solution_for_ego_vehicle_maneuver(
        scenario_container.scenario,
        scenario_container.ego_vehicle_maneuver,
        scenario_config,
    )

    return ScenarioWithSolution(scenario, planning_problem_set, [planning_problem_solution])<|MERGE_RESOLUTION|>--- conflicted
+++ resolved
@@ -32,14 +32,7 @@
     ScenarioContainer,
     ScenarioWithEgoVehicleManeuver,
     ScenarioWithSolution,
-<<<<<<< HEAD
     is_scenario_with_ego_vehicle_maneuver,
-=======
-)
-from scenario_factory.sumo import (
-    convert_commonroad_scenario_to_sumo_scenario,
-    simulate_commonroad_scenario,
->>>>>>> d30697ac
 )
 
 _LOGGER = logging.getLogger(__name__)
