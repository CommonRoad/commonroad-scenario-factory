--- conflicted
+++ resolved
@@ -174,12 +174,8 @@
     """
 
     map_verifier = MapVerifier(
-<<<<<<< HEAD
         scenario.lanelet_network,
         MapVerParams(evaluation=EvaluationParams(partitioned=True)),
-=======
-        scenario.lanelet_network, MapVerParams(evaluation=EvaluationParams(partitioned=True))
->>>>>>> d30697ac
     )
     invalid_states = map_verifier.verify()
 
@@ -197,16 +193,12 @@
     def redirect(msg, *args, **kwargs):
         target_logger.debug(msg, *args, **kwargs)
 
-<<<<<<< HEAD
     info, debug, warning, error = (
         logging.info,
         logging.debug,
         logging.warning,
         logging.error,
     )
-=======
-    info, debug, warning, error = logging.info, logging.debug, logging.warning, logging.error
->>>>>>> d30697ac
     logging.info, logging.debug, logging.warning, logging.error = (
         redirect,
         redirect,
