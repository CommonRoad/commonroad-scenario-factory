__all__ = [
    "MapProvider",
    "LocalFileMapProvider",
    "OsmApiMapProvider",
    "verify_and_repair_commonroad_scenario",
    "convert_osm_file_to_commonroad_scenario",
]

import logging
import subprocess
from abc import ABC, abstractmethod
from contextlib import contextmanager
from pathlib import Path
from typing import Mapping, Optional

import iso3166
import numpy as np
from commonroad.scenario.lanelet import LaneletNetwork
from commonroad.scenario.scenario import Scenario
from commonroad.scenario.traffic_light import TrafficLightState
from crdesigner.common.config.osm_config import osm_config
from crdesigner.map_conversion.osm2cr.converter_modules.converter import GraphScenario
from crdesigner.map_conversion.osm2cr.converter_modules.cr_operations.export import (
    create_scenario_intermediate,
    sanitize,
)
from crdesigner.map_conversion.osm2cr.converter_modules.osm_operations.downloader import (
    download_map,
)
from crdesigner.verification_repairing.config import EvaluationParams, MapVerParams
from crdesigner.verification_repairing.repairing.map_repairer import MapRepairer
from crdesigner.verification_repairing.verification.map_verifier import MapVerifier

from scenario_factory.globetrotter.region import BoundingBox, Coordinates, RegionMetadata

_LOGGER = logging.getLogger(__name__)

# The default source that will be set for a scenario that was created from a OpenStreetMap
DEFAULT_OSM_SOURCE = "OpenStreetMap (OSM)"


def _set_osm_traffic_light_phase_length(phase: TrafficLightState, length: int) -> None:
    phase_2_config_key_mapping = {
        TrafficLightState.RED: "red_phase",
        TrafficLightState.GREEN: "green_phase",
        TrafficLightState.YELLOW: "yellow_phase",
        TrafficLightState.RED_YELLOW: "red_yellow_phase",
    }
    if phase not in phase_2_config_key_mapping:
        supported_phases = ",".join(str(key) for key in phase_2_config_key_mapping.keys())
        raise ValueError(
            f"Cannot set traffic light phase length: Phase {phase} is not supported. Supported phases are: {supported_phases}."
        )

    if length < 0:
        raise ValueError(
            f"Cannot set traffic light phase length: Phase length must be positive, but is {length}."
        )

    phase_config_key = phase_2_config_key_mapping[phase]
    osm_config.TRAFFIC_LIGHT_CYCLE[phase_config_key] = length


def configure_traffic_light_phase_lengths(phase_mapping: Mapping[TrafficLightState, int]) -> None:
    """
    Configure how long each traffic light phase (=color) lasts. This is a global option, and if the default values should be changed, this method must be called before performing any osm2cr conversions.

    Example: Only modify the Red phase

        phase_length_mapping = {
            TrafficLightState.RED: 80
        }
        configure_traffic_light_phase_lengths(phase_mapping)
        scenario = convert_osm_file_to_commonroad_scenario(<path to your map>)

    Example: Update all phases

        phase_length_mapping = {
            TrafficLightState.RED: 40,
            TrafficLightState.GREEN: 30,
            TrafficLightState.YELLOW: 5,
            TrafficLightState.RED_YELLOW: 7
        }
        configure_traffic_light_phase_lengths(phase_mapping)
        scenario = convert_osm_file_to_commonroad_scenario(<path to your map>)

    :param phase_mapping: A mapping of each traffic light state (=color) to its phase length. All `TrafficLightState`s are supported, except `TrafficLightState.INVALID`.

    """
    for phase, length in phase_mapping.items():
        _set_osm_traffic_light_phase_length(phase, length)


<<<<<<< HEAD
# More sensible traffic light settings
configure_traffic_light_phase_lengths(
    {
        TrafficLightState.RED: 120,
        TrafficLightState.RED_YELLOW: 10,
        TrafficLightState.GREEN: 90,
        TrafficLightState.YELLOW: 15,
    }
)


def _get_canonical_region_name(region_name: str) -> str:
=======
def get_canonical_region_name(region_name: str) -> str:
>>>>>>> 8260c436
    canonical_region_name = region_name.lower()

    # Special handling of regions consisting of multiple parts (e.g. New York)
    region_name_parts = canonical_region_name.split(" ")
    if len(region_name_parts) > 1:
        canonical_region_name = "-".join(region_name_parts)

    return canonical_region_name


def find_osm_file_for_region(osm_map_path: Path, map_metadata: RegionMetadata) -> Optional[Path]:
    # Prefer country files, because they are unique
    country_name = iso3166.countries.get(map_metadata.country_code).name
    canonical_country_name = get_canonical_region_name(country_name)
    for osm_file in osm_map_path.glob("*.osm.pbf"):
        if osm_file.name.startswith(canonical_country_name):
            return osm_file

    # Fallback to the region name. This step is not reliable as, region names can be duplicated...
    canonical_region_name = get_canonical_region_name(map_metadata.region_name)
    for osm_file in osm_map_path.glob("*.osm.pbf"):
        if osm_file.name.startswith(canonical_region_name):
            return osm_file

    return None


def extract_bounding_box_from_osm_map(
    bounding_box: BoundingBox, map_file: Path, output_file: Path, overwrite: bool = True
) -> None:
    """
    Extract the OSM map according to bounding box specified for the city by calling osmium.

    :param bounding_box: The bounding box that should be extracted
    :param map_file: The input map file, from which the bounding box should be extracted
    :param output_file: Path to the file, where the extracted OSM map should be placed
    :param overwrite: Whether existing extracts should be overwritten

    :returns: Nothing

    :raises RuntimeError: When the extraction failed
    """

    _LOGGER.debug(f"Extracting {bounding_box} from {map_file}")

    cmd = [
        "osmium",
        "extract",
        "--bbox",
        str(bounding_box),
        "-o",
        str(output_file),
        str(map_file),
    ]
    if overwrite:
        cmd.append("--overwrite")

    _LOGGER.debug(f"Osmium extraction command: {' '.join(cmd)}")
    proc = subprocess.run(cmd, stdout=subprocess.PIPE, stderr=subprocess.STDOUT)
    if proc.returncode > 1 or output_file.stat().st_size <= 200:
        _LOGGER.debug(proc.stdout)
        raise RuntimeError(
            f"Failed to extract bounding box {bounding_box} from {map_file} using osmium"
        )


class MapProvider(ABC):
    """A MapProvider is used to obtain OpenStreetMaps for a specific location as an OSM XML file"""

    def __init__(self) -> None: ...

    def _filename_for_region(self, region: RegionMetadata) -> str:
        return f"{region.country_code}_{region.region_name}.osm"

    @abstractmethod
    def get_map(
        self, region: RegionMetadata, bounding_box: BoundingBox, output_folder: Path
    ) -> Path:
        return output_folder.joinpath(self._filename_for_region(region))


class LocalFileMapProvider(MapProvider):
    def __init__(self, map_folder: Path) -> None:
        super().__init__()
        self._maps_folder = map_folder

    def get_map(
        self, region: RegionMetadata, bounding_box: BoundingBox, output_folder: Path
    ) -> Path:
        target_file = super().get_map(region, bounding_box, output_folder)
        map_file = find_osm_file_for_region(self._maps_folder, region)
        if map_file is None:
            raise ValueError(f"Could not find an OSM file for the region {region}")
        extract_bounding_box_from_osm_map(bounding_box, map_file, target_file)
        return target_file


class OsmApiMapProvider(MapProvider):
    """The OsmApiMapProvider provides"""

    def get_map(
        self, region: RegionMetadata, bounding_box: BoundingBox, output_folder: Path
    ) -> Path:
        target_file = super().get_map(region, bounding_box, output_folder)
        download_map(
            str(target_file),
            bounding_box.west,
            bounding_box.south,
            bounding_box.east,
            bounding_box.north,
        )
        if not target_file.exists():
            # TODO: The CommonRoad Scenario Designer does not expose any result information. Maybe we could implement the function ourselves and provide more error information?
            raise RuntimeError("Failed to download map from OpenStreetMap API")
        return target_file


def fix_center_polylines(lanelet_network: LaneletNetwork) -> None:
    """
    Recalculate all center polylines in the :param:`lanelet_network`, to make sure they are all realy centered between the left and right polylines.
    """
    for lanelet in lanelet_network.lanelets:
        lanelet.center_vertices = 0.5 * (lanelet.left_vertices + lanelet.right_vertices)


def verify_and_repair_commonroad_scenario(scenario: Scenario) -> int:
    """
    Use the Map verification and repairing from the CommonRoad Scenario Designer to repair a CommonRoad scenario.
    """

    map_verifier = MapVerifier(
        scenario.lanelet_network,
        MapVerParams(evaluation=EvaluationParams(partitioned=True)),
    )
    invalid_states = map_verifier.verify()

    if len(invalid_states) > 0:
        map_repairer = MapRepairer(scenario.lanelet_network)
        map_repairer.repair_map(invalid_states)

    fix_center_polylines(scenario.lanelet_network)

    return len(invalid_states)


@contextmanager
def _redirect_all_undirected_log_messages(target_logger):
    def redirect(msg, *args, **kwargs):
        target_logger.debug(msg, *args, **kwargs)

    info, debug, warning, error = (
        logging.info,
        logging.debug,
        logging.warning,
        logging.error,
    )
    logging.info, logging.debug, logging.warning, logging.error = (
        redirect,
        redirect,
        redirect,
        redirect,
    )

    try:
        yield
    finally:
        logging.info, logging.debug, logging.warning, logging.error = (
            info,
            debug,
            warning,
            error,
        )


def convert_osm_file_to_commonroad_scenario(osm_file: Path) -> Scenario:
    """
    Convert an OSM file to a CommonRoad Scenario

    :param osm_file: Path to the OSM file.
    :returns: The resulting scenario
    """

    _LOGGER.debug(f"Converting OSM {osm_file} to CommonRoad Scenario")

    with _redirect_all_undirected_log_messages(_LOGGER):
        graph = GraphScenario(str(osm_file)).graph
        # The CommonRoad Scenario Designer exposes a simple converison function, to
        # convert an OpenStreetMap graph to a CommonRoad scenario. But, the function also
        # creates the location by looking it up in the geonames database.
        # Because, this process is currently broken, the location is looked up below
        # and a custom conversion logic is implemented here.
        scenario, _ = create_scenario_intermediate(graph)
        sanitize(scenario)

    coordinates = Coordinates.from_tuple(graph.center_point)
    map_metadata = RegionMetadata.from_coordinates(coordinates)
    scenario.location = map_metadata.as_commonroad_scenario_location()
    scenario.scenario_id = map_metadata.as_commonroad_scenario_id()
    scenario.source = DEFAULT_OSM_SOURCE

    # During the osm2cr conversion, the coordinates inside the scenario are also
    # projected into the cartesian coordinate system. The resulting coordinates can be very large,
    # which leads to downstream problems and is generally unwanted. Therefore, the scenario is
    # shifted so that the (0,0) coordinate equals the GPS coordinates in the scenario location.
    scenario.translate_rotate(-np.array(coordinates.as_tuple_cartesian()), angle=0.0)

    _LOGGER.debug(f"Convertered OSM {osm_file} at {map_metadata} to CommonRoad Scenario")
    return scenario<|MERGE_RESOLUTION|>--- conflicted
+++ resolved
@@ -91,7 +91,6 @@
         _set_osm_traffic_light_phase_length(phase, length)
 
 
-<<<<<<< HEAD
 # More sensible traffic light settings
 configure_traffic_light_phase_lengths(
     {
@@ -103,10 +102,7 @@
 )
 
 
-def _get_canonical_region_name(region_name: str) -> str:
-=======
 def get_canonical_region_name(region_name: str) -> str:
->>>>>>> 8260c436
     canonical_region_name = region_name.lower()
 
     # Special handling of regions consisting of multiple parts (e.g. New York)
