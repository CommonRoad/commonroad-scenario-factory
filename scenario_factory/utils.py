--- conflicted
+++ resolved
@@ -57,15 +57,12 @@
 ) -> Scenario:
     """
     Helper to efficiently copy a CommonRoad Scenario. Should be prefered over a simple deepcopy of the scenario object, if not all elements of the input scenario are required in the end (e.g. the dynamic obstacles should not be included)
-<<<<<<< HEAD
-=======
 
     :param scenario: The scenario to be copied.
     :param copy_lanelet_network: If True, the lanelet network (and all of its content) will be copied to the new scenario. If False, the new scenario will have no lanelet network.
     :param copy_dynamic_obstacles: If True, the dynamic obtsacles will be copied to the new scenario. If False, the new scenario will have no dynamic obstacles.
     :param copy_static_obstacles: If True, the static obstacles will be copied to the new scenario. If False, the new scenario will have no static obstacles.
     :param copy_environment_obstacles: If True, the environment obstacles will be copied to the new scenario. If False, the new scenario will have no environment obstacles.
->>>>>>> a7e1c940
     """
     new_scenario = _create_new_scenario_with_metadata_from_old_scenario(scenario)
 
