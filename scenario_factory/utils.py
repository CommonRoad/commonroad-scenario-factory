--- conflicted
+++ resolved
@@ -2,6 +2,7 @@
 import copy
 import dataclasses
 import logging
+import math
 from contextlib import contextmanager
 from typing import (
     AnyStr,
@@ -16,7 +17,6 @@
     runtime_checkable,
 )
 
-<<<<<<< HEAD
 from commonroad.common.solution import (
     CostFunction,
     PlanningProblemSolution,
@@ -27,9 +27,6 @@
 from commonroad.common.util import Interval
 from commonroad.geometry.shape import Rectangle
 from commonroad.planning.planning_problem import PlanningProblem
-=======
-from commonroad.common.util import Interval, math
->>>>>>> 1dfad8aa
 from commonroad.prediction.prediction import TrajectoryPrediction
 from commonroad.scenario.lanelet import LaneletNetwork
 from commonroad.scenario.obstacle import DynamicObstacle, ObstacleType
@@ -642,7 +639,6 @@
     return [convert_state_to_state_type(state, target_state_type) for state in state_list]
 
 
-<<<<<<< HEAD
 def _create_trajectory_for_planning_problem_solution(
     ego_vehicle: DynamicObstacle, target_state_type: Type[State]
 ) -> Trajectory:
@@ -718,7 +714,8 @@
         initial_state=initial_state,
         prediction=prediction,
     )
-=======
+
+
 def calculate_driven_distance_of_dynamic_obstacle(dynamic_obstacle: DynamicObstacle) -> float:
     """
     Calculates the total distance traveled by a dynamic obstacle over time.
@@ -737,5 +734,4 @@
         prev_state = state
         state = dynamic_obstacle.state_at_time(time_step)
 
-    return dist
->>>>>>> 1dfad8aa
+    return dist